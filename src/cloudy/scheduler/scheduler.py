from queue import PriorityQueue
from datetime import datetime, timedelta
import networkx as nx
import random
<<<<<<< HEAD
=======
import logging

# Configure logging
logging.basicConfig(level=logging.INFO)
logger = logging.getLogger(__name__)

class SchedulerError(Exception):
    """Base class for Scheduler exceptions"""
    pass

class ResourceAllocationError(SchedulerError):
    """Raised when resource allocation fails"""
    pass

class DependencyError(SchedulerError):
    """Raised when there are dependency issues"""
    pass
>>>>>>> 6e9b699d

class Scheduler:
    def __init__(self, resource_manager):
        """Initialize the scheduler with a resource manager."""
        self.resource_manager = resource_manager
        self.job_queue = PriorityQueue()
        self.running_jobs = {}
        self.completed_jobs = set()
        self.interrupted_jobs = set()
        self.dependency_graph = nx.DiGraph()
        self.status_history = []
        self.all_jobs = []
    
    def add_job(self, job):
        """Add a job to the scheduler with error handling."""
        try:
            # Add job to dependency graph
            self.dependency_graph.add_node(job.job_id)
            for dep in job.dependencies:
                if not any(j.job_id == dep for j in self.all_jobs):
                    raise DependencyError(f"Dependency {dep} not found for job {job.job_id}")
                self.dependency_graph.add_edge(dep, job.job_id)
            
            # Verify no cycles are created
            if not nx.is_directed_acyclic_graph(self.dependency_graph):
                raise DependencyError(f"Adding job {job.job_id} would create a circular dependency")
            
            # Store job in all_jobs list
            self.all_jobs.append(job)
            
            # Add to priority queue if no dependencies or all dependencies are met
            if self._can_start(job):
                self.job_queue.put((job.priority, job))
            
            logger.info(f"Added job {job.job_id} to scheduler")
        except Exception as e:
            logger.error(f"Error adding job {job.job_id}: {str(e)}")
            raise
    
    def _can_start(self, job):
        """Check if a job can start based on its dependencies."""
        return all(dep in self.completed_jobs for dep in job.dependencies)
    
    def verify_dependencies(self):
        """Verify that all dependencies are valid with error handling."""
        try:
            for node in self.dependency_graph.nodes():
                for dep in self.dependency_graph.predecessors(node):
                    if dep not in self.dependency_graph.nodes():
                        raise DependencyError(f"Invalid dependency: {dep} for job {node}")
            
            if not nx.is_directed_acyclic_graph(self.dependency_graph):
                raise DependencyError("Circular dependency detected in job graph")
            
            logger.info("All dependencies verified successfully")
        except Exception as e:
            logger.error(f"Dependency verification failed: {str(e)}")
            raise
    
    def log_status_change(self, job_id, instance_id, old_status, new_status, time):
        """Log a status change with error handling."""
        try:
            self.status_history.append({
                'job_id': job_id,
                'instance_id': instance_id,
                'old_status': old_status,
                'new_status': new_status,
                'time': time
            })
            logger.debug(f"Status change logged: {job_id} instance {instance_id}: {old_status} -> {new_status}")
        except Exception as e:
            logger.error(f"Error logging status change: {str(e)}")
    
    def schedule_next_batch(self, current_time):
        """Schedule the next batch of jobs with error handling."""
        scheduled_jobs = []
        skipped_jobs = []
        
        try:
            while not self.job_queue.empty():
                priority, job = self.job_queue.get()
                
                try:
                    # Get total required resources for the job
                    total_required_resources = job.get_total_resources()
                    
                    # Try to allocate resources
                    if self.resource_manager.can_allocate(total_required_resources):
                        self.resource_manager.allocate(total_required_resources)
                        
                        # Start all instances in the job
                        for task in job.tasks:
                            for instance in task.instances:
                                if instance.status == 'waiting':  # Only start waiting instances
                                    old_status = instance.status
                                    instance.status = 'running'
                                    instance.start_time = current_time
                                    # Set end time based on resource requirements
                                    duration = max(
                                        15,  # Minimum duration
                                        int(sum(instance.current_usage.values()) * random.uniform(0.8, 1.2))
                                    )
                                    instance.end_time = current_time + timedelta(minutes=duration)
                                    self.log_status_change(job.job_id, instance.instance_id, 
                                                        old_status, 'running', current_time)
                        
                        scheduled_jobs.append(job)
                        self.running_jobs[job.job_id] = (job, total_required_resources)
                        logger.info(f"Scheduled job {job.job_id}")
                    else:
                        # Put the job back in the queue if we can't schedule it now
                        skipped_jobs.append((priority, job))
                        logger.debug(f"Insufficient resources for job {job.job_id}, skipping")
                except Exception as e:
                    logger.error(f"Error scheduling job {job.job_id}: {str(e)}")
                    skipped_jobs.append((priority, job))
            
            # Put skipped jobs back in the queue
            for priority, job in skipped_jobs:
                self.job_queue.put((priority, job))
            
            return scheduled_jobs
        except Exception as e:
            logger.error(f"Error in schedule_next_batch: {str(e)}")
            # Make sure skipped jobs are put back in the queue even if there's an error
            for priority, job in skipped_jobs:
                self.job_queue.put((priority, job))
            raise
    
    def update_job_status(self, current_time):
        """Update status of running jobs with error handling."""
        completed_job_ids = []
        
        try:
            # Check for completed jobs and possible interruptions
            for job_id, (job, resources) in list(self.running_jobs.items()):
                job_status = {'terminated': 0, 'running': 0, 'interrupted': 0, 'waiting': 0, 'failed': 0}
                
                for task in job.tasks:
                    for instance in task.instances:
                        old_status = instance.status
                        
                        try:
                            # Update instance resource usage
                            instance.update_usage(current_time)
                            
                            if instance.status == 'running':
                                # Check for completion
                                if instance.end_time <= current_time:
                                    # 90% chance of successful completion, 10% chance of failure
                                    if random.random() < 0.9:
                                        instance.status = 'terminated'
                                    else:
                                        instance.status = 'failed'
                                    self.log_status_change(job_id, instance.instance_id, 
                                                        old_status, instance.status, current_time)
                                # Check for random interruptions (5% chance per update)
                                elif instance.error_rate > 0.95:
                                    instance.status = 'interrupted'
                                    instance.end_time = current_time
                                    self.log_status_change(job_id, instance.instance_id, 
                                                        old_status, 'interrupted', current_time)
                            
                            job_status[instance.status] += 1
                        except Exception as e:
                            logger.error(f"Error updating instance {instance.instance_id}: {str(e)}")
                            # Mark instance as interrupted if there's an error
                            instance.status = 'interrupted'
                            instance.end_time = current_time
                            job_status['interrupted'] += 1
                
<<<<<<< HEAD
                scheduled_jobs.append(job)
                self.running_jobs[job.job_id] = (job, total_required_resources)
            else:
                # Put the job back in the queue if we can't schedule it now
                skipped_jobs.append((priority, job))
        
        # Put skipped jobs back in the queue
        for job in skipped_jobs:
            self.job_queue.put(job)
        
        return scheduled_jobs
    
    def update_job_status(self, current_time):
        import random
        completed_job_ids = []
        
        # Define possible status transitions and their probabilities
        # Increased probabilities for terminal states and reduced waiting times
        instance_transitions = {
            'pending': [('provisioning', 0.95), ('failed', 0.05)],  # Quick transition from pending
            'provisioning': [('starting', 0.9), ('failed', 0.1)],   # Faster provisioning
            'starting': [('running', 0.95), ('failed', 0.05)],      # Quick startup
            'running': [
                ('running', 0.4),      # 40% chance to keep running
                ('terminated', 0.3),   # 30% chance to complete
                ('degraded', 0.15),    # 15% chance to degrade
                ('unhealthy', 0.1),    # 10% chance to become unhealthy
                ('stopping', 0.05)     # 5% chance to stop
            ],
            'degraded': [
                ('running', 0.4),      # 40% chance to recover
                ('unhealthy', 0.3),    # 30% chance to get worse
                ('stopping', 0.3)      # 30% chance to stop
            ],
            'unhealthy': [
                ('running', 0.2),      # 20% chance to recover
                ('stopping', 0.5),     # 50% chance to stop
                ('failed', 0.3)        # 30% chance to fail
            ],
            'stopping': [('terminated', 0.95), ('failed', 0.05)]    # Quick termination
        }
        
        # Adjusted job transitions for better flow
        job_transitions = {
            'pending': [('queued', 0.9), ('failed', 0.1)],
            'queued': [('preparing', 0.8), ('throttled', 0.15), ('failed', 0.05)],
            'preparing': [('running', 0.9), ('failed', 0.05), ('throttled', 0.05)],
            'running': [
                ('running', 0.3),      # 30% chance to keep running
                ('completed', 0.4),    # 40% chance to complete
                ('paused', 0.15),      # 15% chance to pause
                ('interrupted', 0.1),  # 10% chance to interrupt
                ('failed', 0.05)       # 5% chance to fail
            ],
            'paused': [('resuming', 0.8), ('failed', 0.2)],
            'resuming': [('running', 0.9), ('failed', 0.1)],
            'throttled': [('preparing', 0.8), ('failed', 0.2)],
            'interrupted': [('preparing', 0.7), ('failed', 0.3)]
        }
        
        # Maximum time limits for each state (in seconds)
        max_state_duration = {
            'pending': 300,        # 5 minutes
            'provisioning': 180,   # 3 minutes
            'starting': 120,       # 2 minutes
            'running': 3600,       # 1 hour
            'degraded': 600,       # 10 minutes
            'unhealthy': 300,      # 5 minutes
            'stopping': 180,       # 3 minutes
            'queued': 600,        # 10 minutes
            'preparing': 300,      # 5 minutes
            'paused': 1800,       # 30 minutes
            'resuming': 180,       # 3 minutes
            'throttled': 900      # 15 minutes
        }
        
        # Check for completed jobs and status transitions
        for job_id, (job, resources) in list(self.running_jobs.items()):
            instance_status_counts = {
                'pending': 0, 'provisioning': 0, 'starting': 0, 'running': 0,
                'degraded': 0, 'unhealthy': 0, 'stopping': 0, 'terminated': 0, 'failed': 0
            }
            
            # Force status change if in state too long
            if hasattr(job, 'last_status_change') and job.last_status_change:
                time_in_state = (current_time - job.last_status_change).total_seconds()
                if job.status in max_state_duration and time_in_state > max_state_duration[job.status]:
                    if job.status in ['pending', 'queued', 'preparing', 'provisioning', 'starting']:
                        job.status = 'failed'
                    elif job.status in ['running', 'degraded', 'unhealthy']:
                        job.status = 'stopping'
                    elif job.status in ['paused', 'resuming', 'throttled']:
                        job.status = 'preparing'
            
            # Update job status based on conditions and randomization
            if job.status in job_transitions:
                transitions = job_transitions[job.status]
                rand_val = random.random()
                cumulative_prob = 0
                
                for new_status, prob in transitions:
                    cumulative_prob += prob
                    if rand_val <= cumulative_prob:
                        old_status = job.status
                        
                        # Apply special conditions
                        if new_status == 'failed' and job.retry_count < job.max_retries:
                            job.retry_count += 1
                            new_status = 'preparing'
                        elif new_status == 'throttled':
                            job.throttle_reason = random.choice([
                                'resource_limit_exceeded',
                                'rate_limit_reached',
                                'system_maintenance'
                            ])
                        
                        job.status = new_status
                        job.last_status_change = current_time
                        self.log_status_change(job_id, None, old_status, new_status, current_time)
                        break
            
            # Update instance statuses independently
            for task in job.tasks:
                for instance in task.instances:
                    # Force instance status change if in state too long
                    if instance.last_health_check:
                        time_in_state = (current_time - instance.last_health_check).total_seconds()
                        if instance.status in max_state_duration and time_in_state > max_state_duration[instance.status]:
                            if instance.status in ['pending', 'provisioning', 'starting']:
                                instance.status = 'failed'
                            elif instance.status in ['running', 'degraded', 'unhealthy']:
                                instance.status = 'stopping'
                    
                    # Update performance metrics
                    instance.update_performance_metrics()
                    
                    # Handle health checks
                    if instance.status == 'running':
                        if not instance.is_healthy():
                            instance.health_check_failures += 1
                            if instance.health_check_failures >= 3:
                                instance.status = 'unhealthy'
                        else:
                            instance.health_check_failures = 0
                    
                    # Apply random status transitions with time-based progression
                    if instance.status in instance_transitions:
                        transitions = instance_transitions[instance.status]
                        rand_val = random.random()
                        cumulative_prob = 0
                        
                        for new_status, prob in transitions:
                            cumulative_prob += prob
                            if rand_val <= cumulative_prob:
                                old_status = instance.status
                                
                                # Handle special cases
                                if new_status == 'failed' and instance.restart_count < instance.max_restarts:
                                    instance.restart_count += 1
                                    new_status = 'starting'
                                    
                                instance.status = new_status
                                if new_status == 'running' and not instance.start_time:
                                    instance.start_time = current_time
                                elif new_status in ['terminated', 'failed']:
                                    instance.end_time = current_time
                                
                                instance.last_health_check = current_time
                                self.log_status_change(job_id, instance.instance_id, 
                                                    old_status, new_status, current_time)
                                break
                    
                    instance_status_counts[instance.status] += 1
            
            # Determine job status based on instance states with adjusted thresholds
            total_instances = sum(instance_status_counts.values())
            failed_instances = instance_status_counts['failed']
            terminated_instances = instance_status_counts['terminated']
            running_instances = instance_status_counts['running']
            healthy_instances = running_instances + instance_status_counts['degraded']
            
            # Update job status based on instance health with more aggressive completion
            if terminated_instances / total_instances >= 0.8:
                job.status = 'completed'
            elif failed_instances / total_instances >= 0.5:
                job.status = 'failed'
            elif healthy_instances / total_instances < 0.3:
                job.status = 'interrupted'
            
            # Handle job completion or removal
            if job.status in ['completed', 'failed']:
                if job.status == 'completed':
                    completed_job_ids.append(job_id)
                    self.completed_jobs.add(job_id)
                else:
                    self.interrupted_jobs.add(job_id)
                self.resource_manager.release(resources)
                del self.running_jobs[job_id]
        
        # Check if any waiting jobs can now start
        newly_available_jobs = []
        for job_id in completed_job_ids:
            for successor in self.dependency_graph.successors(job_id):
                job = next(j for j in self.all_jobs if j.job_id == successor)
                if self._can_start(job):
                    newly_available_jobs.append(job)
        
        # Add newly available jobs to queue
        for job in newly_available_jobs:
            self.job_queue.put((job.priority, job))
    
    def get_status_summary(self):
        status_counts = {
            'pending': 0,
            'queued': 0,
            'preparing': 0,
            'running': 0,
            'paused': 0,
            'resuming': 0,
            'completed': 0,
            'failed': 0,
            'interrupted': 0,
            'throttled': 0
        }
        
        # Count job statuses
        for job in self.all_jobs:
            if hasattr(job, 'status'):
                status_counts[job.status] = status_counts.get(job.status, 0) + 1
        
        return status_counts
=======
                # Update task and job status
                for task in job.tasks:
                    task.update_status()
                job.update_status()
                
                # Handle job completion or interruption
                if job_status['interrupted'] > 0 or job_status['failed'] > 0:
                    self.interrupted_jobs.add(job_id)
                    self.resource_manager.release(resources)
                    del self.running_jobs[job_id]
                    logger.info(f"Job {job_id} interrupted or failed")
                elif job_status['running'] == 0 and job_status['waiting'] == 0:
                    # All instances are terminated
                    if job_status['terminated'] > 0:
                        completed_job_ids.append(job_id)
                        self.completed_jobs.add(job_id)
                        logger.info(f"Job {job_id} completed successfully")
                    self.resource_manager.release(resources)
                    del self.running_jobs[job_id]
            
            # Check if any waiting jobs can now start
            newly_available_jobs = []
            for job_id in completed_job_ids:
                for successor in self.dependency_graph.successors(job_id):
                    job = next((j for j in self.all_jobs if j.job_id == successor), None)
                    if job and self._can_start(job):
                        newly_available_jobs.append(job)
            
            # Add newly available jobs to queue
            for job in newly_available_jobs:
                self.job_queue.put((job.priority, job))
                logger.info(f"Job {job.job_id} now available for scheduling")
                
        except Exception as e:
            logger.error(f"Error in update_job_status: {str(e)}")
            raise
    
    def get_status_summary(self):
        """Get a summary of job statuses with error handling."""
        try:
            status_counts = {
                'waiting': 0,
                'running': 0,
                'terminated': 0,
                'interrupted': 0,
                'failed': 0
            }
            
            for job in self.all_jobs:
                status_counts[job.status] += 1
            
            return status_counts
        except Exception as e:
            logger.error(f"Error getting status summary: {str(e)}")
            return {status: 0 for status in ['waiting', 'running', 'terminated', 'interrupted', 'failed']}
>>>>>>> 6e9b699d
<|MERGE_RESOLUTION|>--- conflicted
+++ resolved
@@ -2,8 +2,6 @@
 from datetime import datetime, timedelta
 import networkx as nx
 import random
-<<<<<<< HEAD
-=======
 import logging
 
 # Configure logging
@@ -21,7 +19,6 @@
 class DependencyError(SchedulerError):
     """Raised when there are dependency issues"""
     pass
->>>>>>> 6e9b699d
 
 class Scheduler:
     def __init__(self, resource_manager):
@@ -57,6 +54,8 @@
                 self.job_queue.put((job.priority, job))
             
             logger.info(f"Added job {job.job_id} to scheduler")
+        except DependencyError as e:
+            logger.error(e)
         except Exception as e:
             logger.error(f"Error adding job {job.job_id}: {str(e)}")
             raise
@@ -193,239 +192,6 @@
                             instance.end_time = current_time
                             job_status['interrupted'] += 1
                 
-<<<<<<< HEAD
-                scheduled_jobs.append(job)
-                self.running_jobs[job.job_id] = (job, total_required_resources)
-            else:
-                # Put the job back in the queue if we can't schedule it now
-                skipped_jobs.append((priority, job))
-        
-        # Put skipped jobs back in the queue
-        for job in skipped_jobs:
-            self.job_queue.put(job)
-        
-        return scheduled_jobs
-    
-    def update_job_status(self, current_time):
-        import random
-        completed_job_ids = []
-        
-        # Define possible status transitions and their probabilities
-        # Increased probabilities for terminal states and reduced waiting times
-        instance_transitions = {
-            'pending': [('provisioning', 0.95), ('failed', 0.05)],  # Quick transition from pending
-            'provisioning': [('starting', 0.9), ('failed', 0.1)],   # Faster provisioning
-            'starting': [('running', 0.95), ('failed', 0.05)],      # Quick startup
-            'running': [
-                ('running', 0.4),      # 40% chance to keep running
-                ('terminated', 0.3),   # 30% chance to complete
-                ('degraded', 0.15),    # 15% chance to degrade
-                ('unhealthy', 0.1),    # 10% chance to become unhealthy
-                ('stopping', 0.05)     # 5% chance to stop
-            ],
-            'degraded': [
-                ('running', 0.4),      # 40% chance to recover
-                ('unhealthy', 0.3),    # 30% chance to get worse
-                ('stopping', 0.3)      # 30% chance to stop
-            ],
-            'unhealthy': [
-                ('running', 0.2),      # 20% chance to recover
-                ('stopping', 0.5),     # 50% chance to stop
-                ('failed', 0.3)        # 30% chance to fail
-            ],
-            'stopping': [('terminated', 0.95), ('failed', 0.05)]    # Quick termination
-        }
-        
-        # Adjusted job transitions for better flow
-        job_transitions = {
-            'pending': [('queued', 0.9), ('failed', 0.1)],
-            'queued': [('preparing', 0.8), ('throttled', 0.15), ('failed', 0.05)],
-            'preparing': [('running', 0.9), ('failed', 0.05), ('throttled', 0.05)],
-            'running': [
-                ('running', 0.3),      # 30% chance to keep running
-                ('completed', 0.4),    # 40% chance to complete
-                ('paused', 0.15),      # 15% chance to pause
-                ('interrupted', 0.1),  # 10% chance to interrupt
-                ('failed', 0.05)       # 5% chance to fail
-            ],
-            'paused': [('resuming', 0.8), ('failed', 0.2)],
-            'resuming': [('running', 0.9), ('failed', 0.1)],
-            'throttled': [('preparing', 0.8), ('failed', 0.2)],
-            'interrupted': [('preparing', 0.7), ('failed', 0.3)]
-        }
-        
-        # Maximum time limits for each state (in seconds)
-        max_state_duration = {
-            'pending': 300,        # 5 minutes
-            'provisioning': 180,   # 3 minutes
-            'starting': 120,       # 2 minutes
-            'running': 3600,       # 1 hour
-            'degraded': 600,       # 10 minutes
-            'unhealthy': 300,      # 5 minutes
-            'stopping': 180,       # 3 minutes
-            'queued': 600,        # 10 minutes
-            'preparing': 300,      # 5 minutes
-            'paused': 1800,       # 30 minutes
-            'resuming': 180,       # 3 minutes
-            'throttled': 900      # 15 minutes
-        }
-        
-        # Check for completed jobs and status transitions
-        for job_id, (job, resources) in list(self.running_jobs.items()):
-            instance_status_counts = {
-                'pending': 0, 'provisioning': 0, 'starting': 0, 'running': 0,
-                'degraded': 0, 'unhealthy': 0, 'stopping': 0, 'terminated': 0, 'failed': 0
-            }
-            
-            # Force status change if in state too long
-            if hasattr(job, 'last_status_change') and job.last_status_change:
-                time_in_state = (current_time - job.last_status_change).total_seconds()
-                if job.status in max_state_duration and time_in_state > max_state_duration[job.status]:
-                    if job.status in ['pending', 'queued', 'preparing', 'provisioning', 'starting']:
-                        job.status = 'failed'
-                    elif job.status in ['running', 'degraded', 'unhealthy']:
-                        job.status = 'stopping'
-                    elif job.status in ['paused', 'resuming', 'throttled']:
-                        job.status = 'preparing'
-            
-            # Update job status based on conditions and randomization
-            if job.status in job_transitions:
-                transitions = job_transitions[job.status]
-                rand_val = random.random()
-                cumulative_prob = 0
-                
-                for new_status, prob in transitions:
-                    cumulative_prob += prob
-                    if rand_val <= cumulative_prob:
-                        old_status = job.status
-                        
-                        # Apply special conditions
-                        if new_status == 'failed' and job.retry_count < job.max_retries:
-                            job.retry_count += 1
-                            new_status = 'preparing'
-                        elif new_status == 'throttled':
-                            job.throttle_reason = random.choice([
-                                'resource_limit_exceeded',
-                                'rate_limit_reached',
-                                'system_maintenance'
-                            ])
-                        
-                        job.status = new_status
-                        job.last_status_change = current_time
-                        self.log_status_change(job_id, None, old_status, new_status, current_time)
-                        break
-            
-            # Update instance statuses independently
-            for task in job.tasks:
-                for instance in task.instances:
-                    # Force instance status change if in state too long
-                    if instance.last_health_check:
-                        time_in_state = (current_time - instance.last_health_check).total_seconds()
-                        if instance.status in max_state_duration and time_in_state > max_state_duration[instance.status]:
-                            if instance.status in ['pending', 'provisioning', 'starting']:
-                                instance.status = 'failed'
-                            elif instance.status in ['running', 'degraded', 'unhealthy']:
-                                instance.status = 'stopping'
-                    
-                    # Update performance metrics
-                    instance.update_performance_metrics()
-                    
-                    # Handle health checks
-                    if instance.status == 'running':
-                        if not instance.is_healthy():
-                            instance.health_check_failures += 1
-                            if instance.health_check_failures >= 3:
-                                instance.status = 'unhealthy'
-                        else:
-                            instance.health_check_failures = 0
-                    
-                    # Apply random status transitions with time-based progression
-                    if instance.status in instance_transitions:
-                        transitions = instance_transitions[instance.status]
-                        rand_val = random.random()
-                        cumulative_prob = 0
-                        
-                        for new_status, prob in transitions:
-                            cumulative_prob += prob
-                            if rand_val <= cumulative_prob:
-                                old_status = instance.status
-                                
-                                # Handle special cases
-                                if new_status == 'failed' and instance.restart_count < instance.max_restarts:
-                                    instance.restart_count += 1
-                                    new_status = 'starting'
-                                    
-                                instance.status = new_status
-                                if new_status == 'running' and not instance.start_time:
-                                    instance.start_time = current_time
-                                elif new_status in ['terminated', 'failed']:
-                                    instance.end_time = current_time
-                                
-                                instance.last_health_check = current_time
-                                self.log_status_change(job_id, instance.instance_id, 
-                                                    old_status, new_status, current_time)
-                                break
-                    
-                    instance_status_counts[instance.status] += 1
-            
-            # Determine job status based on instance states with adjusted thresholds
-            total_instances = sum(instance_status_counts.values())
-            failed_instances = instance_status_counts['failed']
-            terminated_instances = instance_status_counts['terminated']
-            running_instances = instance_status_counts['running']
-            healthy_instances = running_instances + instance_status_counts['degraded']
-            
-            # Update job status based on instance health with more aggressive completion
-            if terminated_instances / total_instances >= 0.8:
-                job.status = 'completed'
-            elif failed_instances / total_instances >= 0.5:
-                job.status = 'failed'
-            elif healthy_instances / total_instances < 0.3:
-                job.status = 'interrupted'
-            
-            # Handle job completion or removal
-            if job.status in ['completed', 'failed']:
-                if job.status == 'completed':
-                    completed_job_ids.append(job_id)
-                    self.completed_jobs.add(job_id)
-                else:
-                    self.interrupted_jobs.add(job_id)
-                self.resource_manager.release(resources)
-                del self.running_jobs[job_id]
-        
-        # Check if any waiting jobs can now start
-        newly_available_jobs = []
-        for job_id in completed_job_ids:
-            for successor in self.dependency_graph.successors(job_id):
-                job = next(j for j in self.all_jobs if j.job_id == successor)
-                if self._can_start(job):
-                    newly_available_jobs.append(job)
-        
-        # Add newly available jobs to queue
-        for job in newly_available_jobs:
-            self.job_queue.put((job.priority, job))
-    
-    def get_status_summary(self):
-        status_counts = {
-            'pending': 0,
-            'queued': 0,
-            'preparing': 0,
-            'running': 0,
-            'paused': 0,
-            'resuming': 0,
-            'completed': 0,
-            'failed': 0,
-            'interrupted': 0,
-            'throttled': 0
-        }
-        
-        # Count job statuses
-        for job in self.all_jobs:
-            if hasattr(job, 'status'):
-                status_counts[job.status] = status_counts.get(job.status, 0) + 1
-        
-        return status_counts
-=======
                 # Update task and job status
                 for task in job.tasks:
                     task.update_status()
@@ -480,5 +246,4 @@
             return status_counts
         except Exception as e:
             logger.error(f"Error getting status summary: {str(e)}")
-            return {status: 0 for status in ['waiting', 'running', 'terminated', 'interrupted', 'failed']}
->>>>>>> 6e9b699d
+            return {status: 0 for status in ['waiting', 'running', 'terminated', 'interrupted', 'failed']}